--- conflicted
+++ resolved
@@ -5,18 +5,7 @@
 import sparse
 from copy import deepcopy
 from .spikedata import SpikeData
-<<<<<<< HEAD
 from .utils import upsample
-
-=======
-from scipy.interpolate import interp1d
-
-
-def _kfold(N, n_splits):
-    """Iterator for Kfold cross-validation
-    """
-    rng = np.random.permutation(N)
->>>>>>> 869b048b
 
 # TODO(ahwillia)
 # --------------
@@ -25,19 +14,7 @@
 # to hold out neurons to fit warping hyperparameters.
 
 
-<<<<<<< HEAD
 def heldout_transform(model, binned, data, transformed_neurons=None, **fit_kw):
-=======
-
-# TODO(ahwillia)
-# --------------
-# Add K-fold cross-validation function to determine all hyperparameters. Need
-# to hold out trials to fit regularization on trial-averaging procedure. Need
-# to hold out neurons to fit warping hyperparameters.
-
-
-def heldout_transform(models, binned, data=None, warmstart=True, **fit_kw):
->>>>>>> 869b048b
     """
     Transform each neuron's activity by holding it out of model fitting and
     applying warping functions fit to the remaining neurons.
@@ -86,26 +63,16 @@
     # Allocate storage for held out spike times.
     trials, spiketimes, neurons = [], [], []
 
-<<<<<<< HEAD
     # Determine neurons to hold out and fit.
     if transformed_neurons is None:
         transformed_neurons = range(n_neurons)
 
     # Hold out each neuron, fit models, and apply transform to heldout cell.
     for n in tqdm(transformed_neurons):
-=======
-    # Allocate storage for held out spike times.
-    empty_spikes = SpikeData([], [], [], data.tmin, data.tmax)
-    aligned_data = [empty_spikes.copy() for m in models]
-
-    # Hold out each neuron, fit models, and apply transform to heldout cell.
-    for n in trange(n_neurons):
->>>>>>> 869b048b
 
         # Define training set.
         trainset = list(set(range(n_neurons)) - {n})
 
-<<<<<<< HEAD
         # Fit model.
         model.fit(binned[:, :, trainset], **fit_kw)
 
@@ -116,34 +83,12 @@
         trials.extend(w.trials)
         spiketimes.extend(w.spiketimes)
         neurons.extend(np.full(len(w.trials), n).tolist())
-=======
-        # Fit each model.
-        for i, m in enumerate(models):
-            m.fit(binned[:, :, trainset], **fit_kw[m])
-
-            # Apply warping to test set.
-            w = m.transform(data.select_neurons([n]), rename_indices=False)
-
-            # Store result on test set.
-            aligned_data[i].append(w, resort_indices=False)
-
-    # Lexographically sort spike times in each object.
-    [d.sort_spikes() for d in aligned_data]
-
-    # Squeeze results if a single model was provided.
-    if len(aligned_data) == 1:
-        aligned_data = aligned_data[0]
->>>>>>> 869b048b
 
     # Package result into a SpikeData instance.
     return SpikeData(trials, spiketimes, neurons, data.tmin, data.tmax)
 
 
-<<<<<<< HEAD
 def null_dataset(data, nbins, upsample_factor=10):
-=======
-def null_dataset(data, nbins, resolution=1000):
->>>>>>> 869b048b
     """
     Generate Poisson random spiking pattern on each trial.
 
@@ -153,14 +98,8 @@
         Spike train dataset.
     nbins: int
         Number of time bins to use when computing the trial-average PSTH.
-<<<<<<< HEAD
     upsample_factor: float
         How much to upsample synthetic spiketimes over nbins.
-=======
-    resolution: int
-        Number of time bins to use when drawing spike times from null
-        distribution.
->>>>>>> 869b048b
 
     Returns
     -------
@@ -170,30 +109,16 @@
     """
 
     # Trial-average estimate of firing rates.
-<<<<<<< HEAD
     psth = data.bin_spikes(nbins).mean(axis=0)
 
     # Interpolate binned firing rates to length of spike data.
     up_psth = upsample(psth, upsample_factor, axis=0) / upsample_factor
-=======
-    binlen = (data.tmax - data.tmin) / nbins  # duration of each time bin
-    psth = data.bin_spiked(nbins).mean(axis=0) / binlen  # spike rate
-
-    # Interpolate binned firing rates to length of spike data.
-    f = interp1d(np.arange(nbins), psth, axis=0)
-    psth_upsampled = f(np.linspace(data.tmin, data.tmax, resolution))
-    psth_upsampled *= nbins / resolution
->>>>>>> 869b048b
 
     # Draw poisson random data.
     null_data = SpikeData([], [], [], data.tmin, data.tmax)
     for k in range(data.n_trials):
-<<<<<<< HEAD
         t, neurons = np.where(np.random.poisson(up_psth))
         spiketimes = (t / up_psth.shape[0]) * (data.tmax - data.tmin) + data.tmin
         null_data.add_trial(spiketimes, neurons)
-=======
-        null_data.add_trial(np.random.poisson(psth_upsampled))
->>>>>>> 869b048b
 
     return null_data