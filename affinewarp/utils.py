import numba
import numpy as np
from .spikedata import SpikeData
<<<<<<< HEAD
from scipy.interpolate import interp1d
=======
>>>>>>> 869b048b


def check_dimensions(model, data):
    """
<<<<<<< HEAD
    Check if data dimensions match model fit.

    Parameters
    ----
    model : ShiftWarping or PiecewiseWarping instance
        Model instance.
    data : ndarray or SpikeData instance
        Input data array.

    Returns
    -------
    data : ndarray or SpikeData instance
        If data was a 2-dimensional array (matrix), an extra dimension is
        appended to the end.
    is_spikes : bool
        True if data is a SpikeData instance, False otherwise.
    """

    # Check type of data.
    if isinstance(data, SpikeData):
        K = data.n_trials

    elif isinstance(data, np.ndarray) and data.ndim == 2:
        K, T = data.shape
        data = data[:, :, None]

    elif isinstance(data, np.ndarray) and data.ndim == 3:
        K, T, _ = data.shape
    else:
        raise ValueError("Expected 'data' to be a SpikeData instance or a "
                         "numpy.ndarray with dimensions "
                         "(trials x timebins x units).")

    # Check number of trials match.
    try:
        K_model = len(model.shifts)
    except AttributeError:
        K_model = len(model.x_knots)

    if K_model != K:
        raise ValueError("Dimension mismatch: model was fit on a dataset with "
                         "{} trials, but input had {} "
                         "trials".format(K_model, K))

    # Return dataset.
    return data, isinstance(data, SpikeData)


def check_dense_data(data):

    # Data provided as a dense numpy array.
    if isinstance(data, np.ndarray) and data.ndim == 3:
        return data, False

    # Dense numpy array with 2-dimensions is okay. In this case, add an extra
    # dimension/axis (single-neuron dataset).
    elif isinstance(data, np.ndarray) and data.ndim == 2:
        return data[:, :, None], False

=======
    Check if input is either SpikeData or ndarray.

    Parameters
    ----
    arr : ndarray or SpikeData instance
        input data array

    Returns
    -------
    arr : ndarray or SpikeData instance
        Data array, if input was a 2d numpy array an extra axis is appended
        to the end.
    is_spikes : bool
        if True, data is in spiking format.
        if False, data is a 3d dense array.
    """

    # Data provided as a dense numpy array.
    if isinstance(data, np.ndarray) and data.ndim == 3:
        return data, False

    # Dense numpy array with 2-dimensions is okay. In this case, add an extra
    # dimension/axis (single-neuron dataset).
    elif isinstance(data, np.ndarray) and data.ndim == 2:
        return data[:, :, None], False

>>>>>>> 869b048b
    # Spiking data format
    elif isinstance(data, SpikeData):
        return data, True

    # Data format not recognized
    else:
        raise ValueError("Data input should be formatted as a 3d numpy "
                         "array (trials x times x neurons) or as a "
                         "SpikeData instance.")


def _diff_gramian(T, smoothness_scale, l2_scale):
    """Constructs regularization gramian in least-squares problem.
    """
    DtD = np.ones((3, T))

    DtD[-1] = 6.0
    DtD[-1, 1] = 5.0
    DtD[-1, 0] = 1.0
    DtD[-1, -1] = 1.0
    DtD[-1, -2] = 5.0

    DtD[-2] = -4.0
    DtD[-2, 1] = -2.0
    DtD[-2, -1] = -2.0

    DtD *= smoothness_scale
    DtD[-1] += l2_scale

<<<<<<< HEAD
    return DtD


def upsample(signal, factor, axis=-1):
    """Upsamples numpy array by linear interpolation.
    """
    signal = np.asarray(signal)
    n = signal.shape[axis]
    f = interp1d(np.linspace(0, 1, n), signal, axis=axis)
    return f(np.linspace(0, 1, int(n * factor)))
=======
    return DtD
>>>>>>> 869b048b
<|MERGE_RESOLUTION|>--- conflicted
+++ resolved
@@ -1,15 +1,11 @@
 import numba
 import numpy as np
 from .spikedata import SpikeData
-<<<<<<< HEAD
 from scipy.interpolate import interp1d
-=======
->>>>>>> 869b048b
 
 
 def check_dimensions(model, data):
     """
-<<<<<<< HEAD
     Check if data dimensions match model fit.
 
     Parameters
@@ -58,56 +54,6 @@
     return data, isinstance(data, SpikeData)
 
 
-def check_dense_data(data):
-
-    # Data provided as a dense numpy array.
-    if isinstance(data, np.ndarray) and data.ndim == 3:
-        return data, False
-
-    # Dense numpy array with 2-dimensions is okay. In this case, add an extra
-    # dimension/axis (single-neuron dataset).
-    elif isinstance(data, np.ndarray) and data.ndim == 2:
-        return data[:, :, None], False
-
-=======
-    Check if input is either SpikeData or ndarray.
-
-    Parameters
-    ----
-    arr : ndarray or SpikeData instance
-        input data array
-
-    Returns
-    -------
-    arr : ndarray or SpikeData instance
-        Data array, if input was a 2d numpy array an extra axis is appended
-        to the end.
-    is_spikes : bool
-        if True, data is in spiking format.
-        if False, data is a 3d dense array.
-    """
-
-    # Data provided as a dense numpy array.
-    if isinstance(data, np.ndarray) and data.ndim == 3:
-        return data, False
-
-    # Dense numpy array with 2-dimensions is okay. In this case, add an extra
-    # dimension/axis (single-neuron dataset).
-    elif isinstance(data, np.ndarray) and data.ndim == 2:
-        return data[:, :, None], False
-
->>>>>>> 869b048b
-    # Spiking data format
-    elif isinstance(data, SpikeData):
-        return data, True
-
-    # Data format not recognized
-    else:
-        raise ValueError("Data input should be formatted as a 3d numpy "
-                         "array (trials x times x neurons) or as a "
-                         "SpikeData instance.")
-
-
 def _diff_gramian(T, smoothness_scale, l2_scale):
     """Constructs regularization gramian in least-squares problem.
     """
@@ -126,7 +72,6 @@
     DtD *= smoothness_scale
     DtD[-1] += l2_scale
 
-<<<<<<< HEAD
     return DtD
 
 
@@ -136,7 +81,4 @@
     signal = np.asarray(signal)
     n = signal.shape[axis]
     f = interp1d(np.linspace(0, 1, n), signal, axis=axis)
-    return f(np.linspace(0, 1, int(n * factor)))
-=======
-    return DtD
->>>>>>> 869b048b
+    return f(np.linspace(0, 1, int(n * factor)))